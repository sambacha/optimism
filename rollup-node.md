# Rollup Node Specification

<!-- All glossary references in this file. -->
[rollup node]: /glossary.md#rollup-node
[derivation]: /glossary.md#L2-chain-derivation
[payload attributes]: /glossary.md#payload-attributes
[block]: /glossary.md#block
[execution engine]: /glossary.md#execution-engine
[reorg]: /glossary.md#re-organization
[block gossip]: /glossary.md#block-gossip
[rollup driver]: /glossary.md#rollup-driver
[deposits]: /glossary.md#deposits
[deposit-feed]: /glossary.md#L2-deposit-feed-contract
[L2 chain inception]: /glossary.md#L2-chain-inception
[receipts]: /glossary.md#receipt

The [rollup node] is the component responsible for [deriving the L2 chain][derivation] from L1 blocks (and their
associated [receipts]). This process happens in two steps:

1. Read from L1 blocks and associated receipts, in order to generate [payload attributes] (essentially [a block without
   output properties][block]).
2. Pass the payload attributes to the [execution engine], so that [output block properties][block] may be computed.

While this process is conceptually a pure function from the L1 chain to the L2 chain, it is in practice incremental. The
L2 chain is extended whenever new L1 blocks are added to the L1 chain. Similarly, the L2 chain re-organizes whenever the
L1 chain [re-organizes][reorg].

The part of the rollup node that derives the L2 chain is called the [rollup driver]. This document is currently only
concerned with the specification of the rollup driver.

## Table of Contents

- [L2 Chain Derivation][l2-chain-derivation]
  - [From L1 blocks to payload attributes][payload-attr]
  - [Payload Transaction Format][payload-format]
  - [Building the L2 block with the execution engine][calling-exec-engine]
- [Handling L1 Re-Orgs][l1-reorgs]
- [Finalization Guarantees][finalization]

## L2 Chain Derivation

[l2-chain-derivation]: #l2-chain-derivation

This section specifies how the [rollup driver] derives one L2 block per every L1 block. The L2 block will carry the L1
block attributes (as a *[L1 attributes transaction]*) well as all L2 transactions deposited by users in the L1 block
(*[deposits]*).

[L1 attributes transaction]: /glossary.md#l1-attributes-transaction

### From L1 blocks to payload attributes

[payload-attr]: #From-L1-blocks-to-payload-attributes
[`PayloadAttributesOPV1`]: #From-L1-blocks-to-payload-attributes

The rollup reads the following data from each L1 block:

- L1 block attributes
  - block number
  - timestamp
  - basefee
  - *random* (the output of the [`RANDOM` opcode][random])
- [deposits]

[random]: https://eips.ethereum.org/EIPS/eip-4399

A deposit is an L2 transaction that has been submitted on L1, via a call to the [deposit feed contract][deposit-feed].

While deposits are notably (but not only) used to "deposit" (bridge) ETH and tokens to L2, the word *deposit* should be
understood as "a transaction *deposited* to L2".

The L1 attributes are read from the L1 block header, while deposits are read from the block's [receipts]. Refer to the
[**deposit feed contract specification**][deposit-feed] for details on how deposits are encoded as log entries.

<<<<<<< HEAD
[deposit-feed-spec]: deposits.md
=======
[deposit-feed-spec]: [/deposits.md#deposit-feed-contract]
>>>>>>> 318b1ca3

From the data read from L1, the rollup node constructs an expanded version of the [Engine API PayloadAttributesV1
object][PayloadAttributesV1], which includes an additional `transactions` field:

[PayloadAttributesV1]: https://github.com/ethereum/execution-apis/blob/main/src/engine/specification.md#payloadattributesv1

```js
PayloadAttributesOPV1: {
    timestamp: QUANTITY
    random: DATA (32 bytes)
    suggestedFeeRecipient: DATA (20 bytes)
    transactions: array of DATA
}
```

The type notation used here refers to the [HEX value encoding] used by the [Ethereum JSON-RPC API
specification][JSON-RPC-API], as this structure will need to be sent over JSON-RPC. `array` refers to a JSON array.

[HEX value encoding]: https://eth.wiki/json-rpc/API#hex-value-encoding
[JSON-RPC-API]: https://github.com/ethereum/execution-apis

The object properties must be set as follows:

- `timestamp` is set to the current [unix time] (number of elapsed seconds since 00:00:00 UTC on 1 January 1970),
  rounded to the closest multiple of 2 seconds. No two blocks may have the same timestamp.
- `random` is set to the *random* L1 block attribute
- `suggestedFeeRecipient` is set to an address where the sequencer would like to direct the fees
- `transactions` is an array of transactions, encoded in the [EIP-2718] format (i.e. as a single byte defining the
  transaction type, concatenated with an opaque byte array whose meaning depends on the type).

> **TODO** we need to handle non-EIP-2718 transactions too

[unix type]: https://en.wikipedia.org/wiki/Unix_time
[merge]: https://ethereum.org/en/eth2/merge/
[EIP-2718]: https://eips.ethereum.org/EIPS/eip-2718

[encode-tx]: https://github.com/norswap/nanoeth/blob/cc5d94a349c90627024f3cd629a2d830008fec72/src/com/norswap/nanoeth/transactions/Transaction.java#L84-L130

The [EIP-2718] transactions must have a transaction type that is valid on L1, or be an *[L1 attributes transaction]*
(see below).

#### Payload Transaction Format

[payload-format]: #payload-transaction-format

The `transactions` array is filled with the deposits, prefixed by the (single) [L1 attributes transaction]. The deposits
are simply copied byte-for-byte — it is the role of the [execution engine] to reject invalidly-formatted transactions.

> **TODO** must offer some precisions on the format of deposits: sender,
> receivers both in-tx-as-encoded, and on-L2-tx. What about the fees?

The Optimistic Ethereum specific *[L1 attributes transaction]* has the following [EIP-2718]-compatible format: `0x7E ||
[block_number, timestamp, basefee]` where:

- `0x7E` is the transaction type identifier.
- `block_number` is the L1 block number as a 64-bit integer (4 bytes)
- `timestamp` is the L1 block timestamp as a 64-bit integer (4 bytes)
- `basefee` is the L1 block basefee as a 64-bit integer (4 bytes)

When included in the `transactions` array, this transaction should be RLP-encoded in the same way as other transactions.

> **TODO** move this section into a doc specific to the execution-engine

Here is an example valid `PayloadAttributesOPV1` object, which contains an L1 attributes transaction as well as a single
deposit:

```js
{
  timestamp: "0x61a6336f",
  random: "0xde5dff2b0982ecbbd38081eb8f4aed0525140dc1c1d56f995b4fa801a3f2649e",
  suggestedFeeRecipient: "0xAb5801a7D398351b8bE11C439e05C5B3259aeC9B",
  transactions: [
    "TODO specify L1 attribute transaction",
    "0x02f87101058459682f0085199c82cc0082520894ab5801a7d398351b8be11c439e05c5b3259aec9b8609184e72a00080c080a0a6d217a91ea344fc09f740f104f764d71bb1ca9a8e159117d2d27091ea5fce91a04cf5add5f5b7d791a2c4663ab488cb581df800fe0910aa755099ba466b49fd69"
  ]
}
```

### Building the L2 block with the execution engine

[calling-exec-engine]: #building-the-L2-block-with-the-execution-engine

The Optimistic Ethereum [execution engine] is specified in the [Execution Engine Specification].

[Execution Engine Specification]: exec-engine.md

This section defines how the rollup driver must interact with the execution engine's in order to convert [payload
attributes] into L2 blocks.

> **TODO** This section probably includes too much redundant details that will
> need to be removed once the execution engine spec is up.

Optimistic Ethereum's execution engine API is built upon [Ethereum's Engine API specification][eth-engine-api], with a
couple of modifications. That specification builds upon [Ethereum's JSON-RPC API specification][JSON-RPC-API], which
itself builds upon the [JSON-RPC specification][JSON-RPC].

[eth-engine-api]: https://github.com/ethereum/execution-apis/blob/main/src/engine/specification.md
[JSON-RPC]: https://www.jsonrpc.org/specification

In particular, the [Ethereum's Engine API specification][eth-engine-api] specifies a [JSON-RPC] endpoint with a number
of JSON-RPC routes, which are the means through which the rollup driver interacts with the execution engine.

Instead of calling [`engine_forkchoiceUpdatedV1`], the rollup driver must call the new [`engine_forkchoiceUpdatedOPV1`]
route. This has the same signature, except that:

[`engine_forkchoiceUpdatedV1`]: https://github.com/ethereum/execution-apis/blob/main/src/engine/specification.md#engine_forkchoiceupdatedv1
[`engine_forkchoiceUpdatedOPV1`]: exec-engine.md#engine_forkchoiceupdatedv1

- it takes a [`PayloadAttributesOPV1`] object as input instead of [`PayloadAttributesV1`][PayloadAttributesV1]. The
  execution engine must include the valid transactions supplied in this object in the block, in the same order as they
  were supplied, and only those. See the [previous section][payload-attr] for the specification of how the properties
  must be set.

- we repurpose the [`ForkchoiceStateV1`] structure with the following property semantics:
  - `headBlockHash`: block hash of the last block of the L2 chain, according to the rollup driver.
  - `safeBlockHash`: same as `headBlockHash`.
  - `finalizedBlockHash`: the hash of the block whose number is `number(headBlockHash) - FINALIZATION_DELAY_BLOCKS` if
    the number of that block is `>= L2_CHAIN_INCEPTION`, 0 otherwise (where `FINALIZATION_DELAY_BLOCKS == 50400`
    (approximately 7 days worth of L1 blocks) and `L2_CHAIN_INCEPTION` is the [L2 chain inception] (the number of the
    first L1 block for which an L2 block was produced). See the [Finalization Guarantees][finalization] section for more
    details.

[`ForkchoiceStateV1`]: https://github.com/ethereum/execution-apis/blob/main/src/engine/specification.md#ForkchoiceStateV1

> **Note:** the properties of this `ForkchoiceStateV1` can be used to anchor queries to the regular (non-engine-API)
> JSON-RPC endpoint of the execution engine. [See here for more information.][L2-JSON-RPC-API]

[L2-JSON-RPC-API]: TODO

> **TODO LINK** L2 JSON RPC API (might be the same as [L1's][JSON-RPC-API])

The `payloadID` returned by [`engine_forkchoiceUpdatedOPV1`] can then be passed to [`engine_getPayloadV1`] in order to
obtain an [`ExecutionPayloadV1`], which fully defines a new L2 block.

The rollup driver must then instruct the execution engine to execute the block by calling [`engine_executePayloadV1`].
This returns the new L2 block hash.

All invocations of [`engine_forkchoiceUpdatedOPV1`], [`engine_getPayloadV1`] and [`engine_executePayloadV1`] by the
rollup driver should not result in errors assuming conformity with the specification. Said otherwise, all errors are
implementation concerns and it is up to them to handle them (e.g. by retrying, or by stopping the chain derivation and
requiring manual user intervention).

The following scenarios are assimilated to errors:

- [`engine_forkchoiceUpdateOPV1`] returning a `status` of "`SYNCING`" instead of "`SUCCESS`" whenever passed a
  `headBlockHash` that it retrieved from a previous call to [`engine_executePayloadV1`].
- [`engine_executePayloadV1`] returning a `status` of "`SYNCING`" or `"INVALID"` whenever passed an execution payload
  that was obtained by a previous call to [`engine_getPayloadV1`].

[`engine_getPayloadV1`]: exec-engine.md#engine_executepayloadv1
[`ExecutionPayloadV1`]: https://github.com/ethereum/execution-apis/blob/main/src/engine/specification.md#executionpayloadv1
[`engine_executePayloadV1`]: exec-engine.md#engine_executepayloadv1

## Handling L1 Re-Orgs

[l1-reorgs]: #handling-L1-re-orgs

The [previous section on L2 chain derivation][l2-chain-derivation] assumes linear progression of the L1 chain. It is
also applicable for batch processing, meaning that any given point in time, the canonical L2 chain is given by
processing the whole L1 chain since the [L2 chain inception].

> By itself, the previous section fully specifies the behaviour of the rollup driver. **The current section is
> non-specificative** but shows how L1 re-orgs can be handled in practice.

In practice, the L1 chain is processed incrementally. However, the L1 chain may occasionally re-organize, meaning the
head of the L1 chain changes to a block that is not the child of the previous head but rather one of its "cousins" (i.e.
the descendant of an ancestor of the previous head). In those case, the rollup driver must:

1. Call [`engine_forkchoiceUpdatedOPV1`] for the new L2 chain head
    - Pass `null` for the `payloadAttributes` parameter.
    - Fill the [`ForkchoiceStateV1`] object according to [the section on the execution engine][calling-exec-engine], but
      set `headBlockHash` to the hash of the new L2 chain head. `safeBlockHash` and `finalizedBlockHash` must be updated
      accordingly.
2. If the call returns `"SUCCESS"`, we are done: the execution engine retrieved all the new L2 blocks via [block sync].
3. Otherwise the call returns `"SYNCING"`, and we must derive the new blocks ourselves. Start by locating the *common
   ancestor*, a block that is an ancestor of both the previous and new head.
4. Isolate the range of L1 blocks `]common ancestor, ..., new head]`.
5. For each such block, call [`engine_forkchoiceUpdatedOPV1`], [`engine_getPayloadV1`], and [`engine_executePayloadV1`].
   - Fill the [`PayloadAttributesOPV1`] object according to [the section on payload attributes][payload-attr].
   - Fill the [`ForkchoiceStateV1`] object according to [the section on the execution engine][calling-exec-engine], but
     set `headBlockHash` to the hash of the last processed L2 block (use the hash of the common ancestor initially)
     instead of the last L2 chain head. `safeBlockHash` and `finalizedBlockHash` must be updated accordingly.

[block sync]: https://github.com/ethereum-optimism/optimistic-specs/blob/main/exec-engine.md#sync

> Note that post-[merge], the L1 chain will offer finalization guarantees meaning that it won't be able to re-org more
> than `FINALIZATION_DELAY_BLOCKS == 50400` in the past, hence preserving our finalization guarantees.

Just like before, the meaning of errors returned by RPC calls is unspecified and must be handled at the implementer's
discretion, while remaining compatible with the specification.

## Finalization Guarantees

[finalization]: #finalization-guarantees

As already alluded to in the section on [interacting with the execution engine][calling-exec-engine], an L2 block is
considered *finalized* after a delay of `FINALIZATION_DELAY_BLOCKS == 50400` blocks after the L1 block that generated
it. This is a duration of approximately 7 days worth of L1 blocks.

L1 Ethereum [reaches finality approximately every 12 minutes][l1-finality], so these L2 blocks can safely be considered
to be final: they will never disappear from the chain's history because of a re-org.

[l1-finality]: https://www.paradigm.xyz/2021/07/ethereum-reorgs-after-the-merge/<|MERGE_RESOLUTION|>--- conflicted
+++ resolved
@@ -69,13 +69,9 @@
 understood as "a transaction *deposited* to L2".
 
 The L1 attributes are read from the L1 block header, while deposits are read from the block's [receipts]. Refer to the
-[**deposit feed contract specification**][deposit-feed] for details on how deposits are encoded as log entries.
-
-<<<<<<< HEAD
-[deposit-feed-spec]: deposits.md
-=======
-[deposit-feed-spec]: [/deposits.md#deposit-feed-contract]
->>>>>>> 318b1ca3
+[**deposit feed contract specification**][deposit-feed-spec] for details on how deposits are encoded as log entries.
+
+[deposit-feed-spec]: deposits.md#deposit-feed-contract
 
 From the data read from L1, the rollup node constructs an expanded version of the [Engine API PayloadAttributesV1
 object][PayloadAttributesV1], which includes an additional `transactions` field:
